--- conflicted
+++ resolved
@@ -2,12 +2,9 @@
 
 import (
 	"errors"
-<<<<<<< HEAD
-=======
 	"os"
 	"strings"
 
->>>>>>> eda5391d
 	log "github.com/Sirupsen/logrus"
 	"github.com/docker/docker/api/types"
 	"github.com/docker/docker/api/types/reference"
@@ -15,8 +12,6 @@
 	"github.com/docker/docker/cliconfig"
 	"github.com/docker/docker/cliconfig/configfile"
 	"github.com/docker/docker/cliconfig/credentials"
-	"os"
-	"strings"
 )
 
 /**
@@ -86,10 +81,6 @@
 	}
 	parts := strings.Split(repository, "/")
 	return parts[0], nil
-<<<<<<< HEAD
-
-=======
->>>>>>> eda5391d
 }
 
 // CredentialsStore returns a new credentials store based
